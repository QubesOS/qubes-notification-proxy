use bitflags::bitflags;
use futures_util::TryFutureExt;
use serde::{Deserialize, Serialize};
use std::collections::HashMap;
use std::io::{Read, Write};
use std::net::Shutdown;
use std::os::unix::net::UnixStream;
use std::path::Path;
use std::process::Command;
use std::rc::Rc;
use tokio::io::AsyncWriteExt as _;
use tokio::sync::Mutex;
use zbus::{
    dbus_proxy,
    fdo::{DBusProxy, NameOwnerChangedStream},
    zvariant::Type,
    zvariant::Value,
    Connection,
};
mod maps;
use maps::{GuestId, HostId, Maps};
#[dbus_proxy(
    interface = "org.freedesktop.Notifications",
    default_service = "org.freedesktop.Notifications",
    default_path = "/org/freedesktop/Notifications"
)]
pub trait Notifications {
    fn get_capabilities(&self) -> zbus::Result<(Vec<String>,)>;
    fn notify(
        &self,
        app_name: String,
        replaces_id: u32,
        app_icon: &str,
        summary: &str,
        body: &str,
        actions: &[String],
        hints: &HashMap<&str, Value<'_>>,
        expire_timeout: i32,
    ) -> zbus::Result<u32>;
    fn close_notification(&self, id: u32) -> zbus::Result<()>;
    fn get_server_information(&self) -> zbus::Result<(String, String, String, String)>;
    #[dbus_proxy(signal)]
    fn notification_closed(&self, id: u32, reason: u32) -> Result<()>;
    #[dbus_proxy(signal)]
    fn action_invoked(&self, id: u32, action_key: String) -> Result<()>;
    // Non-standard KDE extension
    #[dbus_proxy(signal)]
    fn notification_replied(&self, id: u32, text: String) -> Result<()>;
}

pub const MAX_MESSAGE_SIZE: u32 = 0x1_000_000; // max size in bytes

fn is_valid_action_name(action: &[u8]) -> bool {
    // 255 is arbitrary but should be more than enough
    if action.is_empty() {
        return false;
    }
    if action.len() > 255 {
        return false;
    }
    match action[0] {
        b'a'..=b'z' | b'A'..=b'Z' => {}
        _ => return false,
    }
    for i in &action[1..] {
        match i {
            b'a'..=b'z' | b'A'..=b'Z' | b'0'..=b'9' | b'-' | b'.' | b'_' => {}
            _ => return false,
        }
    }
    return true;
}

#[derive(Serialize, Deserialize, Debug)]
/// Messages sent by a notification server
pub enum ReplyMessage {
    /// Notification successfully sent.  Since version 0
    Id {
        /// ID of the created notification.
        id: u32,
        /// The sequence number of this method call
        sequence: u64,
    },
    /// D-Bus error
    DBusError {
        /// Error name
        name: String,
        /// Error message
        message: Option<String>,
        /// The sequence number of this method call
        sequence: u64,
    },
    /// Something unknown went wrong.
    UnknownError {
        /// The sequence number of this method call
        sequence: u64,
    },
    /// Notification was dismissed by the server.
    Dismissed {
        /// ID of the dismissed notification.
        id: u32,
        /// Reason the notification was dismissed.
        reason: u32,
    },
    /// An action was invoked.
    ActionInvoked {
        /// ID of the notification on which the action was invoked.
        id: u32,
        /// Action that was invoked
        action: String,
    },
    /// Server restarted.
    ServerRestart,
}

#[repr(u8)]
#[derive(Serialize, Deserialize, Debug)]
pub enum Urgency {
    Low = 0,
    Normal = 1,
    Critical = 2,
}

pub const MAX_SIZE: usize = 1usize << 21; // This is 2MiB, more than enough
pub const MAX_WIDTH: i32 = 255;
pub const MAX_HEIGHT: i32 = 255;

pub const MAJOR_VERSION: u16 = 1;
pub const MINOR_VERSION: u16 = 0;

pub const fn merge_versions(major: u16, minor: u16) -> u32 {
    (major as u32) << 16 | (minor as u32)
}

pub const fn split_version(combined: u32) -> (u16, u16) {
    ((combined >> 16) as _, combined as _)
}

#[derive(Serialize, Deserialize, Debug, Value, Type, Clone)]
/// Image parameters
pub struct ImageParameters {
    /// The width of the image.  Not trusted.
    pub untrusted_width: i32,
    /// The height of the image.  Not trusted.
    pub untrusted_height: i32,
    /// The rowstride of the image.  Not trusted.
    pub untrusted_rowstride: i32,
    /// Whether the image has an alpha value.
    pub untrusted_has_alpha: bool,
    /// The bits per sample of the image.  Not trusted.
    pub untrusted_bits_per_sample: i32,
    /// The number of channels of the image.  Not trusted.
    pub untrusted_channels: i32,
    /// The image data.  Not trusted.
    pub untrusted_data: Vec<u8>,
}

const MAX_LINES: usize = 500;
const MAX_CHARS_PER_LINE: usize = 1000;

fn serialize_image(
    ImageParameters {
        untrusted_width,
        untrusted_height,
        untrusted_rowstride,
        untrusted_has_alpha,
        untrusted_bits_per_sample,
        untrusted_channels,
        untrusted_data,
    }: ImageParameters,
) -> Result<Value<'static>, &'static str> {
    // sanitize start

    // booleans do not need to be sanitized
    let has_alpha = untrusted_has_alpha;

    // bits per sample must be 8
    if untrusted_bits_per_sample != 8 {
        return Err("Wrong number of bits per sample");
    }

    let bits_per_sample = untrusted_bits_per_sample;

    // data cannot be too long
    if untrusted_data.len() > MAX_SIZE {
        return Err("Too much data");
    }

    let data = untrusted_data;

    // compute the number of channels and check that it matches what
    // was provided
    let channels = 3i32 + has_alpha as i32;
    if untrusted_channels != channels {
        return Err("Wrong number of channels");
    }

    // image must be at least 1x1
    if untrusted_width < 1 || untrusted_height < 1 || untrusted_rowstride < channels {
        return Err("Too small width, height, or stride");
    }

    // check that the image is not too large
    if untrusted_width > MAX_WIDTH || untrusted_height > MAX_HEIGHT {
        return Err("Width or height too large");
    }

    // check that the image fits in the buffer
    if data.len() as i32 / untrusted_height < untrusted_rowstride {
        return Err("Image too large");
    }

    // check that the rows fit in the stride
    if untrusted_rowstride / channels < untrusted_width {
        return Err("Row stride too small");
    }

    let height = untrusted_height;
    let width = untrusted_width;
    let rowstride = untrusted_rowstride;
    // sanitize end

    return Ok(Value::from((
        width,
        height,
        rowstride,
        has_alpha,
        bits_per_sample,
        channels,
        data,
    )));
}

<<<<<<< HEAD
#[cfg(feature = "unicode")]
#[must_use]
fn validate_code_point(code_point: u32) -> bool {
    #[link(kind = "dylib", name = ":libqubes-pure.so.0")]
    extern "C" {
        fn qubes_pure_code_point_safe_for_display(code_point: u32) -> bool;
    }
    // SAFETY: this function is not actually unsafe
    unsafe { qubes_pure_code_point_safe_for_display(code_point) }
}
#[cfg(not(feature = "unicode"))]
#[must_use]
fn validate_code_point(code_point: u32) -> bool {
    match code_point {
        0x20 ..= 0x7E => true,
        _ => false,
    }
=======
fn qubesd_client(method: String, dest: String) -> Result<Vec<u8>, std::io::Error> {
    if Path::new("/usr/bin/qrexec-client-vm").exists() {
        let output = Command::new("/usr/bin/qrexec-client-vm")
            .arg(dest)
            .arg(method)
            .output()
            .expect("failed to execute qrexec-client-vm");
        if output.status.success() {
            return Ok(output.stdout);
        } else {
            return Err(std::io::Error::other(format!(
                "Admin API call failed: exit code {}",
                output.status.code().unwrap()
            )));
        }
    } else {
        let mut qubesd = UnixStream::connect("/run/qubesd.sock")?;
        qubesd.write_all(format!("{method} dom0 name {dest}\0").as_bytes())?;
        qubesd.shutdown(Shutdown::Write)?;
        let mut response = Vec::<u8>::new();
        qubesd.read_to_end(&mut response)?;
        return Ok(response);
    }
}

pub fn qube_icon(name: String) -> Result<String, std::io::Error> {
    let qubesd_answer = qubesd_client("admin.vm.property.Get+icon".to_string(), name)?;
    return match qubesd_answer[0..2] {
        [b'0', 0] => Ok(String::from_utf8(qubesd_answer[2..].to_vec())
            .expect("Invalid UTF-8 in label name")
            .split(' ') // skip default=... type=...
            .last()
            .unwrap()
            .to_string()),
        _ => Err(std::io::Error::other(format!(
            "Admin API call failed: {qubesd_answer:?}"
        ))),
    };
}

#[link(kind = "dylib", name = "qubes-pure")]
extern "C" {
    fn qubes_pure_code_point_safe_for_display(code_point: u32) -> bool;
>>>>>>> 3affe177
}

/// This imposes the following restrictions:
///
/// - Characters are limited to a safe subset of Unicode.
/// - Lines are limited to 1000 characters.
/// - Text is truncated after 500 lines.
///
/// Too many lines in particular is known to make xfce4-notifyd spin and consume 100% CPU.
pub fn sanitize_str(arg: &str) -> String {
    let mut res = String::with_capacity(arg.len());
    let mut iter = arg.chars().peekable();
    let mut counter = 0;
    let mut lines = 0;
    while let Some(c) = iter.next() {
        res.push(
            if validate_code_point(c.into()) || c == '\t' {
                counter += 1;
                c
            } else if c == '\n' {
                counter = 0;
                lines += 1;
                c
            } else if c == '\r' {
                if iter.peek() == Some(&'\n') {
                    continue;
                }
                counter = 0;
                lines += 1;
                '\n'
            } else {
                // This is U+FFFD REPLACEMENT CHARACTER
                counter += 1;
                '\u{FFFD}'
            },
        );
        if counter >= MAX_CHARS_PER_LINE {
            res.push('\n');
            counter = 0;
            lines += 1;
        }
        if lines >= MAX_LINES {
            break; // notification daemon will hang if there are too many lines
        }
    }
    res
}

bitflags! {
    #[derive(Default)]
    pub struct Capabilities: u16 {
        const BODY            = 0b00000000001;
        const BODY_HYPERLINKS = 0b00000000010;
        const BODY_MARKUP     = 0b00000000100;
        const PERSISTENCE     = 0b00000001000;
        const SOUND           = 0b00000010000;
        const BODY_IMAGES     = 0b00000100000;
        const ICON_MULTI      = 0b00001000000;
        const ICON_STATIC     = 0b00010000000;
        const ACTIONS         = 0b00100000000;
        const ACTION_ICONS    = 0b01000000000;
        const INLINE_REPLY    = 0b10000000000;
   }
}

pub struct NotificationEmitter {
    notification_proxy: NotificationsProxy<'static>,
    capabilities: Capabilities,
    prefix: String,
    application_name: String,
    default_icon: String,
    maps: std::cell::RefCell<Maps>,
}

impl NotificationEmitter {
    pub fn capabilities(&self) -> Capabilities {
        self.capabilities
    }
    pub async fn new(
        prefix: String,
        application_name: String,
        default_icon: String,
    ) -> zbus::Result<(Self, NameOwnerChangedStream<'static>)> {
        let connection = Connection::session().await?;
        let (dbus_proxy, notification_proxy) = futures_util::future::join(
            DBusProxy::new(&connection).and_then(move |proxy| async move {
                proxy
                    .receive_name_owner_changed_with_args(&[(0, &*"org.freedesktop.Notifications")])
                    .await
            }),
            NotificationsProxy::new(&connection).and_then(move |proxy| async move {
                let caps = proxy.get_capabilities().await?.0;
                Ok((proxy, caps))
            }),
        )
        .await;
        let (dbus_proxy, (notification_proxy, capabilities_list)) =
            (dbus_proxy?, notification_proxy?);
        let mut capabilities = Capabilities::default();
        for capability_str in capabilities_list.into_iter() {
            match &*capability_str {
                "action-icons" => capabilities |= Capabilities::ACTION_ICONS,
                "persistence" => capabilities |= Capabilities::PERSISTENCE,
                "body-markup" => capabilities |= Capabilities::BODY_MARKUP,
                "sound" => capabilities |= Capabilities::SOUND,
                "body" => capabilities |= Capabilities::BODY,
                "body-hyperlinks" => capabilities |= Capabilities::BODY_HYPERLINKS,
                "body-images" => capabilities |= Capabilities::BODY_IMAGES,
                "icon-static" => capabilities |= Capabilities::ICON_STATIC,
                "actions" => capabilities |= Capabilities::ACTIONS,
                "icon-multi" => capabilities |= Capabilities::ICON_MULTI,
                "inline-reply" => capabilities |= Capabilities::INLINE_REPLY,
                _ => eprintln!("Unknown capability {} detected", capability_str),
            }
        }
        eprintln!(
            "Server capabilities: body markup {}, persistence {}",
            capabilities.contains(Capabilities::BODY_MARKUP),
            capabilities.contains(Capabilities::PERSISTENCE),
        );
        Ok((
            Self {
                notification_proxy,

                capabilities,
                prefix,
                application_name,
                default_icon,
                maps: Default::default(),
            },
            dbus_proxy,
        ))
    }
}

#[derive(Debug, Clone)]
pub struct MessageWriter(Rc<Mutex<tokio::io::Stdout>>);

impl MessageWriter {
    pub fn new() -> Self {
        Self(Rc::new(Mutex::new(tokio::io::stdout())))
    }
    pub async fn transmit(&self, data: &[u8]) {
        let len: u32 = data.len().try_into().unwrap();
        let mut guard = self.0.lock().await;
        guard
            .write_u32_le(len.to_le())
            .await
            .expect("error writing to stdout");
        guard
            .write_all(&*data)
            .await
            .expect("error writing to stdout");
        guard.flush().await.expect("error writing to stdout");
    }
}

#[derive(Serialize, Deserialize, Debug)]
pub struct Message {
    pub id: u64,
    pub notification: Notification,
}

#[derive(Serialize, Deserialize, Debug)]
pub enum Notification {
    V1 {
        suppress_sound: bool,
        transient: bool,
        resident: bool,
        urgency: Option<Urgency>,
        replaces_id: u32,
        summary: String,
        // FIXME: support markup (strictly sanitized and validated) if the server
        // supports it.
        body: String,
        actions: Vec<String>,
        category: Option<String>,
        expire_timeout: i32,
        image: Option<ImageParameters>,
    },
}

impl NotificationEmitter {
    #[inline]
    /// Whether the server supports persistence
    pub fn persistence(&self) -> bool {
        self.capabilities.contains(Capabilities::PERSISTENCE)
    }
    #[inline]
    /// Whether the server supports sound
    pub fn sound(&self) -> bool {
        self.capabilities.contains(Capabilities::SOUND)
    }
    #[inline]
    /// Whether the server supports actions
    pub fn actions(&self) -> bool {
        self.capabilities.contains(Capabilities::ACTIONS)
    }

    #[inline]
    /// Whether the server supports body markup
    pub fn body_markup(&self) -> bool {
        self.capabilities.contains(Capabilities::BODY_MARKUP)
    }
    #[inline]
    /// Whether the server supports notification bodies
    pub fn body(&self) -> bool {
        self.capabilities.contains(Capabilities::BODY)
    }
    pub async fn closed(&self) -> zbus::Result<NotificationClosedStream<'static>> {
        self.notification_proxy.receive_notification_closed().await
    }
    pub async fn invocations(&self) -> zbus::Result<ActionInvokedStream<'static>> {
        self.notification_proxy.receive_action_invoked().await
    }
    pub async fn replies(&self) -> zbus::Result<NotificationRepliedStream<'static>> {
        self.notification_proxy.receive_notification_replied().await
    }
    pub fn translate_host_id(&self, id: u32) -> Option<u32> {
        match HostId::new_less_safe(id) {
            None => Some(0),
            Some(a) => match self.maps.borrow().lookup_host_id(a) {
                None => {
                    eprintln!("ID {} not found!", u32::from(a));
                    None
                }
                Some(guest) => Some(guest.into()),
            },
        }
    }
    pub fn clear(&self) {
        self.maps.borrow_mut().clear()
    }
    pub fn remove_host_id(&self, id: u32) -> Option<u32> {
        HostId::new_less_safe(id)
            .and_then(|a| self.maps.borrow_mut().remove_host_id(a).map(From::from))
    }
    pub async fn send_notification(
        &self,
        Notification::V1 {
            suppress_sound,
            transient,
            resident,
            urgency,
            replaces_id,
            summary: untrusted_summary,
            body: untrusted_body,
            actions: untrusted_actions,
            category: untrusted_category,
            expire_timeout,
            image,
        }: Notification,
    ) -> zbus::Result<GuestId> {
        let guest_id = maps::GuestId::new_less_safe(replaces_id);
        let host_id = match guest_id {
            None => None,
            Some(id) => self.maps.borrow().lookup_guest_id(id),
        };
        if expire_timeout < -1 {
            return Err(zbus::Error::Unsupported);
        }

        if untrusted_actions.len() & 1 != 0 {
            return Err(zbus::Error::Failure(format!(
                "Actions must have an even length, got {}",
                untrusted_actions.len()
            )));
        }

        // In the future this should be a validated application name prefixed
        // by the qube name.
        let application_name = self.application_name.clone();

        // Ideally the icon would be associated with the calling application,
        // with an image suitably processed by Qubes OS to indicate trust.
        // However, there is no good way to do that in practice, so just pass
        // the qube icon.
        let icon = self.default_icon.clone();
        let actions = if self.actions() {
            let mut actions = Vec::with_capacity(untrusted_actions.len());
            for (count, s) in untrusted_actions.iter().enumerate() {
                if count & 1 == 0 {
                    if !is_valid_action_name(s.as_bytes()) {
                        return Err(zbus::Error::Failure("Invalid action name".to_owned()));
                    }
                    // Sanitized by is_valid_action_name()
                    actions.push(s.to_owned())
                } else {
                    actions.push(sanitize_str(&*s))
                }
            }
            actions
        } else {
            vec![]
        };

        // this is slow but I don't care, the D-Bus call is orders of magnitude slower
        // Set up the hints
        let mut hints = HashMap::new();
        if let Some(urgency) = urgency {
            // this is a hack to appease the borrow checker
            let urgency = match urgency {
                Urgency::Low => &0,
                Urgency::Normal => &1,
                Urgency::Critical => &2,
            };
            hints.insert(
                "urgency",
                <zbus::zvariant::Value<'_> as From<&'_ u8>>::from(urgency),
            );
        }
        if resident && self.capabilities.contains(Capabilities::PERSISTENCE) {
            hints.insert("resident", Value::from(&true));
        }
        if suppress_sound && self.capabilities.contains(Capabilities::SOUND) {
            hints.insert("suppress-sound", Value::from(&true));
        }
        if transient && self.persistence() {
            hints.insert("transient", Value::from(&true));
        }
        if let Some(ref untrusted_category) = untrusted_category {
            let category = untrusted_category.as_bytes();
            if category.len() > 64 {
                return Err(zbus::Error::MissingParameter("Invalid category"));
            }
            match category.get(0) {
                Some(b'a'..=b'z') => {}
                _ => return Err(zbus::Error::MissingParameter("Invalid category")),
            }
            for i in &category[1..] {
                match i {
                    b'a'..=b'z' | b'.' => {}
                    _ => return Err(zbus::Error::MissingParameter("Invalid category")),
                }
            }
            // no underflow possible, category.get() checks for the empty slice
            if category[category.len() - 1] == b'.' {
                return Err(zbus::Error::MissingParameter("Invalid category"));
            }
            // sanitize end
            hints.insert("category", Value::from(category));
        }
        // Temporarily disabled due to lack of image processing
        if false {
            if let Some(image) = image {
                match serialize_image(image) {
                    Ok(value) => hints.insert("image-data", value),
                    Err(e) => return Err(zbus::Error::MissingParameter(e)),
                };
            }
        }
        let mut escaped_body;
        if self.body_markup() {
            let body = sanitize_str(&*untrusted_body);
            // Body markup must be escaped.  FIXME: validate it instead.
            escaped_body = String::with_capacity(body.as_bytes().len());
            // this is slow and can easily be made much faster with
            // trivially correct `unsafe`, but the D-Bus call (which
            // actually renders text on screen!) will be orders of
            // magnitude slower so we do not care.
            for i in body.chars() {
                match i {
                    '<' => escaped_body.push_str("&lt;"),
                    '>' => escaped_body.push_str("&gt;"),
                    '&' => escaped_body.push_str("&amp;"),
                    '\'' => escaped_body.push_str("&apos;"),
                    '"' => escaped_body.push_str("&quot;"),
                    x => escaped_body.push(x),
                }
            }
        } else {
            escaped_body = sanitize_str(&*untrusted_body)
        }
        let host_id_num = match host_id {
            None => 0,
            Some(i) => i.into(),
        };
        let id = HostId::new_less_safe(
            self.notification_proxy
                .notify(
                    application_name,
                    host_id_num,
                    &icon,
                    &*(self.prefix.clone() + &*sanitize_str(&*untrusted_summary)),
                    &*escaped_body,
                    &*actions,
                    &hints,
                    expire_timeout,
                )
                .await?,
        )
        .expect("Notification daemon sent a zero ID?");

        Ok(self.maps.borrow_mut().next_id(id, guest_id))
    }
}

#[cfg(test)]
mod tests {
    use super::*;
    #[test]
    fn test_discriminant_serialized() {
        use bincode::Options as _;
        let options = bincode::DefaultOptions::new()
            .with_fixint_encoding()
            .with_native_endian()
            .reject_trailing_bytes();
        let v = options
            .serialize(&Notification::V1 {
                suppress_sound: true,
                transient: false,
                resident: false,
                urgency: None,
                replaces_id: 0,
                summary: "".to_owned(),
                body: "".to_owned(),
                actions: vec![],
                category: None,
                expire_timeout: 0,
                image: None,
            })
            .unwrap();
        assert_eq!(&v[..4], &[0, 0, 0, 0][..])
    }
    #[test]
    fn test_enum_extensibility() {
        #[derive(Serialize, Deserialize)]
        enum A {
            B { x: bool },
        }
        #[derive(Serialize, Deserialize)]
        enum D {
            B { x: bool },
            C { x: u32 },
        }
        use bincode::Options as _;
        let options = bincode::DefaultOptions::new()
            .with_fixint_encoding()
            .with_native_endian()
            .reject_trailing_bytes();
        let serialized = options.serialize(&A::B { x: true }).unwrap();
        let deserialized: D = options.deserialize(&serialized).unwrap();
        assert!(matches!(deserialized, D::B { x: true }));
        assert_eq!(serialized, options.serialize(&D::B { x: true }).unwrap());
    }

    #[test]
    fn test_sanitize_str_basic() {
        // The underlying C library has extensive tests,
        // including a test that it is memory safe on all possible
        // inputs.  Only do minimal tests here.
        assert_eq!(sanitize_str("&"), "&".to_owned());
        assert_eq!(sanitize_str("\n"), "\n".to_owned());
        assert_eq!(sanitize_str("\t"), "\t".to_owned());
        // \x15 isn't safe
        assert_eq!(sanitize_str("a\x15\n"), "a\u{FFFD}\n".to_owned());
    }

    #[test]
    fn test_too_many_lines() {
        let max_lines = str::repeat("a\n", 500);
        assert_eq!(&sanitize_str(&*max_lines), &max_lines, "500 lines are fine");
        assert_eq!(
            sanitize_str(&*(max_lines.clone() + &"a\n"[..])),
            max_lines,
            "501 lines are not"
        );
    }
    #[test]
    fn test_too_long_lines() {
        let really_really_long = str::repeat("a", MAX_LINES * MAX_CHARS_PER_LINE);
        let long_sanitized = sanitize_str(&*really_really_long);
        assert_eq!(long_sanitized.len(), (MAX_CHARS_PER_LINE + 1) * MAX_LINES);
        let cmp = vec![str::repeat("a", MAX_CHARS_PER_LINE); MAX_LINES].join("\n") + "\n";
        assert_eq!(long_sanitized.len(), cmp.len());
        assert_eq!(long_sanitized, cmp);
    }

    #[test]
    fn test_gigunda() {
        let really_really_long = str::repeat("a", MAX_LINES * 2 * MAX_CHARS_PER_LINE);
        let long_sanitized = sanitize_str(&*really_really_long);
        assert_eq!(long_sanitized.len(), (MAX_CHARS_PER_LINE + 1) * MAX_LINES);
        let cmp = vec![str::repeat("a", MAX_CHARS_PER_LINE); MAX_LINES].join("\n") + "\n";
        assert_eq!(long_sanitized.len(), cmp.len());
        assert_eq!(long_sanitized, cmp);
    }

    #[test]
    fn test_image_validation() {
        let image = ImageParameters {
            untrusted_width: 1,
            untrusted_height: 1,
            untrusted_rowstride: 4,
            untrusted_has_alpha: true,
            untrusted_bits_per_sample: 8,
            untrusted_channels: 4,
            untrusted_data: vec![0, 0, 0, 0],
        };
        let v = serialize_image(image.clone()).unwrap();
        assert_eq!(v.value_signature(), "(iiibiiay)");
        assert_eq!(
            v,
            Value::from((1i32, 1i32, 4i32, true, 8, 4, vec![0u8, 0, 0, 0],))
        );
        assert_eq!(
            serialize_image(ImageParameters {
                untrusted_width: 0,
                ..image.clone()
            })
            .unwrap_err(),
            "Too small width, height, or stride"
        );
        assert_eq!(
            serialize_image(ImageParameters {
                untrusted_height: 0,
                ..image.clone()
            })
            .unwrap_err(),
            "Too small width, height, or stride"
        );
        assert_eq!(
            serialize_image(ImageParameters {
                untrusted_rowstride: 3,
                ..image.clone()
            })
            .unwrap_err(),
            "Too small width, height, or stride"
        );
        assert_eq!(
            serialize_image(ImageParameters {
                untrusted_has_alpha: false,
                ..image.clone()
            })
            .unwrap_err(),
            "Wrong number of channels"
        );
        serialize_image(ImageParameters {
            untrusted_has_alpha: false,
            untrusted_channels: 3,
            ..image.clone()
        })
        .unwrap();
        assert_eq!(
            serialize_image(ImageParameters {
                untrusted_has_alpha: false,
                untrusted_channels: 4,
                ..image.clone()
            })
            .unwrap_err(),
            "Wrong number of channels"
        );

        assert_eq!(
            serialize_image(ImageParameters {
                untrusted_width: MAX_WIDTH + 1,
                ..image.clone()
            })
            .unwrap_err(),
            "Width or height too large"
        );

        assert_eq!(
            serialize_image(ImageParameters {
                untrusted_height: MAX_HEIGHT + 1,
                ..image.clone()
            })
            .unwrap_err(),
            "Width or height too large"
        );

        assert_eq!(
            serialize_image(ImageParameters {
                untrusted_rowstride: 4,
                untrusted_width: 2,
                untrusted_data: vec![0; 8],
                ..image.clone()
            })
            .unwrap_err(),
            "Row stride too small"
        );

        assert_eq!(
            serialize_image(ImageParameters {
                untrusted_data: vec![0; 3],
                ..image.clone()
            })
            .unwrap_err(),
            "Image too large"
        );
    }
}<|MERGE_RESOLUTION|>--- conflicted
+++ resolved
@@ -231,7 +231,6 @@
     )));
 }
 
-<<<<<<< HEAD
 #[cfg(feature = "unicode")]
 #[must_use]
 fn validate_code_point(code_point: u32) -> bool {
@@ -249,7 +248,8 @@
         0x20 ..= 0x7E => true,
         _ => false,
     }
-=======
+}
+
 fn qubesd_client(method: String, dest: String) -> Result<Vec<u8>, std::io::Error> {
     if Path::new("/usr/bin/qrexec-client-vm").exists() {
         let output = Command::new("/usr/bin/qrexec-client-vm")
@@ -288,12 +288,6 @@
             "Admin API call failed: {qubesd_answer:?}"
         ))),
     };
-}
-
-#[link(kind = "dylib", name = "qubes-pure")]
-extern "C" {
-    fn qubes_pure_code_point_safe_for_display(code_point: u32) -> bool;
->>>>>>> 3affe177
 }
 
 /// This imposes the following restrictions:
